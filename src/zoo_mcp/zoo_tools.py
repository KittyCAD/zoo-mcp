<<<<<<< HEAD
import math
from pathlib import Path
from uuid import uuid4
=======
from pathlib import Path
>>>>>>> a72124ed

from kittycad.models import (
    FileCenterOfMass,
    FileConversion,
    FileExportFormat,
    FileImportFormat,
    FileSurfaceArea,
    FileVolume,
    FileMass,
    ImageFormat,
    ImportFile,
    ModelingCmd,
    ModelingCmdId,
    Point3d,
    PostEffectType,
    UnitArea,
    UnitDensity,
    UnitLength,
    UnitMass,
    UnitVolume,
    WebSocketRequest,
)
from kittycad.models.modeling_cmd import (
    OptionDefaultCameraLookAt,
    OptionDefaultCameraSetOrthographic,
    OptionImportFiles,
    OptionTakeSnapshot,
    OptionViewIsometric,
    OptionZoomToFit,
)
from kittycad.models.web_socket_request import OptionModelingCmdReq
from kittycad import KittyCAD
import aiofiles
import kcl

<<<<<<< HEAD
from zoo_mcp import logger
from zoo_mcp.utils.image_utils import create_image_collage
=======
from zoo_mcp import logger, ZooMCPException
>>>>>>> a72124ed

kittycad_client = KittyCAD()

_kcl_export_format_map = {
    "fbx": kcl.FileExportFormat.Fbx,
    "gltf": kcl.FileExportFormat.Gltf,
    "glb": kcl.FileExportFormat.Glb,
    "obj": kcl.FileExportFormat.Obj,
    "ply": kcl.FileExportFormat.Ply,
    "step": kcl.FileExportFormat.Step,
    "stl": kcl.FileExportFormat.Stl,
}


async def zoo_calculate_center_of_mass(
    file_path: Path | str,
    unit_length: str,
    max_attempts: int = 3,
) -> dict[str, float]:
    """Calculate the center of mass of the file

    Args:
        file_path(Path | str): The path to the file. The file should be one of the supported formats: .fbx, .gltf, .obj, .ply, .sldprt, .step, .stl
        unit_length(str): The unit length to return. This should be one of 'cm', 'ft', 'in', 'm', 'mm', 'yd'
        max_attempts(int): number of attempts to convert code, default is 3. Sometimes engines may not be available so we retry.

    Returns:
        dict[str]: If the center of mass can be calculated return the center of mass as a dictionary with x, y, and z keys
    """
    file_path = Path(file_path)

    logger.info("Calculating center of mass for %s", str(file_path.resolve()))

    attempts = 0
    while attempts < max_attempts:
        attempts += 1
        async with aiofiles.open(file_path, "rb") as inp:
            data = await inp.read()

        src_format = FileImportFormat(file_path.suffix.split(".")[1].lower())

        result = kittycad_client.file.create_file_center_of_mass(
            src_format=src_format,
            body=data,
            output_unit=UnitLength(unit_length),
        )

        if not isinstance(result, FileCenterOfMass):
            logger.info(
                "Failed to calculate center of mass, incorrect return type %s",
                type(result),
            )
            raise ZooMCPException(
                "Failed to calculate center of mass, incorrect return type %s",
                type(result),
            )

        com = (
            result.center_of_mass.to_dict()
            if result.center_of_mass is not None
            else None
        )

        if com is None:
            raise ZooMCPException(
                "Failed to calculate center of mass, no center of mass returned"
            )

        return com

    logger.critical("Failed to calculate center mass after %s attempts", max_attempts)
    raise ZooMCPException(
        "Failed to calculate center of mass after %s attempts", max_attempts
    )


async def zoo_calculate_mass(
    file_path: Path | str,
    unit_mass: str,
    unit_density: str,
    density: float,
    max_attempts: int = 3,
) -> float:
    """Calculate the mass of the file in the requested unit

    Args:
        file_path(Path or str): The path to the file. The file should be one of the supported formats: .fbx, .gltf, .obj, .ply, .sldprt, .step, .stl
        unit_mass(str): The unit mass to return. This should be one of 'g', 'kg', 'lb'.
        unit_density(str): The unit density of the material. This should be one of 'lb:ft3', 'kg:m3'.
        density(float): The density of the material.
        max_attempts(int): number of attempts to convert code, default is 3. Sometimes engines may not be available so we retry.

    Returns:
        float | None: If the mass of the file can be calculated, return the mass in the requested unit
    """

    file_path = Path(file_path)

    logger.info("Calculating mass for %s", str(file_path.resolve()))

    attempts = 0
    while attempts < max_attempts:
        attempts += 1
        async with aiofiles.open(file_path, "rb") as inp:
            data = await inp.read()

        src_format = FileImportFormat(file_path.suffix.split(".")[1].lower())

        result = kittycad_client.file.create_file_mass(
            output_unit=UnitMass(unit_mass),
            src_format=src_format,
            body=data,
            material_density_unit=UnitDensity(unit_density),
            material_density=density,
        )

        if not isinstance(result, FileMass):
            logger.info(
                "Failed to calculate mass, incorrect return type %s", type(result)
            )
            raise ZooMCPException(
                "Failed to calculate mass, incorrect return type %s", type(result)
            )

        mass = result.mass

        if mass is None:
            raise ZooMCPException("Failed to calculate mass, no mass returned")

        return mass

    logger.critical("Failed to calculate mass after %s attempts", max_attempts)
    raise ZooMCPException("Failed to calculate mass after %s attempts", max_attempts)


async def zoo_calculate_surface_area(
    file_path: Path | str, unit_area: str, max_attempts: int = 3
) -> float:
    """Calculate the surface area of the file in the requested unit

    Args:
        file_path (Path or str): The path to the file. The file should be one of the supported formats: .fbx, .gltf, .obj, .ply, .sldprt, .step, .stl
        unit_area (str): The unit area to return. This should be one of 'cm2', 'dm2', 'ft2', 'in2', 'km2', 'm2', 'mm2', 'yd2'.
        max_attempts (int): number of attempts to convert code, default is 3. Sometimes engines may not be available so we retry.

    Returns:
        float: If the surface area can be calculated return the surface area
    """

    file_path = Path(file_path)

    logger.info("Calculating surface area for %s", str(file_path.resolve()))

    attempts = 0
    while attempts < max_attempts:
        attempts += 1
        async with aiofiles.open(file_path, "rb") as inp:
            data = await inp.read()

        src_format = FileImportFormat(file_path.suffix.split(".")[1].lower())

        result = kittycad_client.file.create_file_surface_area(
            output_unit=UnitArea(unit_area),
            src_format=src_format,
            body=data,
        )

        if not isinstance(result, FileSurfaceArea):
            logger.info(
                "Failed to calculate surface area, incorrect return type %s",
                type(result),
            )
            raise ZooMCPException(
                "Failed to calculate surface area, incorrect return type %s",
            )

        surface_area = result.surface_area

        if surface_area is None:
            raise ZooMCPException(
                "Failed to calculate surface area, no surface area returned"
            )

        return surface_area

    logger.critical("Failed to calculate surface area after %s attempts", max_attempts)
    raise ZooMCPException(
        "Failed to calculate surface area after %s attempts", max_attempts
    )


async def zoo_calculate_volume(
    file_path: Path | str, unit_vol: str, max_attempts: int = 3
) -> float:
    """Calculate the volume of the file in the requested unit

    Args:
        file_path (Path or str): The path to the file. The file should be one of the supported formats: .fbx, .gltf, .obj, .ply, .sldprt, .step, .stl
        unit_vol (str): The unit volume to return. This should be one of 'cm3', 'ft3', 'in3', 'm3', 'yd3', 'usfloz', 'usgal', 'l', 'ml'.
        max_attempts(int): number of attempts to convert code, default is 3. Sometimes engines may not be available so we retry.

    Returns:
        float: If the volume of the file can be calculated, return the volume in the requested unit
    """

    file_path = Path(file_path)

    logger.info("Calculating volume for %s", str(file_path.resolve()))

    attempts = 0
    while attempts < max_attempts:
        attempts += 1
        async with aiofiles.open(file_path, "rb") as inp:
            data = await inp.read()

        src_format = FileImportFormat(file_path.suffix.split(".")[1].lower())

        result = kittycad_client.file.create_file_volume(
            output_unit=UnitVolume(unit_vol),
            src_format=src_format,
            body=data,
        )

        if not isinstance(result, FileVolume):
            logger.info(
                "Failed to calculate volume, incorrect return type %s", type(result)
            )
            raise ZooMCPException(
                "Failed to calculate volume, incorrect return type %s", type(result)
            )

        volume = result.volume

        if volume is None:
            raise ZooMCPException("Failed to calculate volume, no volume returned")

        return volume

    logger.critical("Failed to calculate volume after %s attempts", max_attempts)
    raise ZooMCPException("Failed to calculate volume after %s attempts", max_attempts)


async def zoo_convert_cad_file(
    input_path: Path | str,
    export_path: Path | str | None,
    export_format: FileExportFormat | str | None = FileExportFormat.STEP,
    max_attempts: int = 3,
) -> Path:
    """Convert a cad file to another cad file

    Args:
        input_path (Path | str): path to the CAD file to convert. The file should be one of the supported formats: .fbx, .gltf, .obj, .ply, .sldprt, .step, .stl
        export_path (Path | str): The path to save the cad file. If no path is provided, a temporary file will be created. If the path is a directory, a temporary file will be created in the directory. If the path is a file, it will be overwritten if the extension is valid.
        export_format (FileExportFormat | str | None): format to export the KCL code to. This should be one of 'fbx', 'glb', 'gltf', 'obj', 'ply', 'step', 'stl'. If no format is provided, the default is 'step'.
        max_attempts (int): number of attempts to convert code, default is 3. Sometimes engines may not be available so we retry.

    Returns:
        Path: Return the path to the exported model if successful
    """

    input_path = Path(input_path)
    input_ext = input_path.suffix.split(".")[1]
    if input_ext not in [i.value for i in FileImportFormat]:
        logger.error("The provided input path does not have a valid extension")
        raise ZooMCPException("The provided input path does not have a valid extension")
    logger.info("Converting the cad file %s", str(input_path.resolve()))

    # check the export format
    if not export_format:
        logger.warning("No export format provided, defaulting to step")
        export_format = FileExportFormat.STEP
    else:
        if export_format not in FileExportFormat:
            logger.warning("Invalid export format provided, defaulting to step")
            export_format = FileExportFormat.STEP
        if isinstance(export_format, str):
            export_format = FileExportFormat(export_format)

    if export_path is None:
        logger.warning("No export path provided, creating a temporary file")
        export_path = await aiofiles.tempfile.NamedTemporaryFile(
            delete=False, suffix=f".{export_format.value.lower()}"
        )
        export_path = Path(export_path.name)
    else:
        export_path = Path(export_path)
        if export_path.suffix:
            ext = export_path.suffix.split(".")[1]
            if ext not in [i.value for i in FileExportFormat]:
                logger.warning(
                    "The provided export path does not have a valid extension, using a temporary file instead"
                )
                export_path = await aiofiles.tempfile.NamedTemporaryFile(
                    dir=export_path.parent.resolve(),
                    delete=False,
                    suffix=f".{export_format.value.lower()}",
                )
            else:
                logger.warning("The provided export path is a file, overwriting")
        else:
            export_path = await aiofiles.tempfile.NamedTemporaryFile(
                dir=export_path.resolve(),
                delete=False,
                suffix=f".{export_format.value.lower()}",
            )
            logger.info("Using provided export path: %s", str(export_path.name))

    attempts = 0
    while attempts < max_attempts:
        attempts += 1
        async with aiofiles.open(input_path, "rb") as inp:
            data = await inp.read()

        export_response = kittycad_client.file.create_file_conversion(
            src_format=FileImportFormat(input_ext),
            output_format=FileExportFormat(export_format),
            body=data,
        )

        if not isinstance(export_response, FileConversion):
            logger.error(
                "Failed to convert file, incorrect return type %s",
                type(export_response),
            )
            raise ZooMCPException(
                "Failed to convert file, incorrect return type %s",
            )

        if export_response.outputs is None:
            logger.error("Failed to convert file")
            raise ZooMCPException("Failed to convert file no output response")

        async with aiofiles.open(export_path, "wb") as out:
            await out.write(list(export_response.outputs.values())[0])

        logger.info(
            "KCL project exported successfully to %s", str(export_path.resolve())
        )

        return export_path

    logger.critical("Failed to convert CAD file after %s attempts", max_attempts)
    raise ZooMCPException("Failed to convert CAD file after %s attempts", max_attempts)


async def zoo_export_kcl(
    kcl_code: str | None,
    kcl_path: Path | str | None,
    export_path: Path | str | None,
    export_format: kcl.FileExportFormat | str | None = kcl.FileExportFormat.Step,
    max_attempts: int = 3,
<<<<<<< HEAD
) -> Path | None:
    """Export KCL code to a CAD file. Either kcl_code or kcl_path must be provided. If kcl_path is provided, it should point to a .kcl file or a directory containing a main.kcl file.
=======
) -> Path:
    """Export KCL code to a CAD file. Either code or kcl_path must be provided. If kcl_path is provided, it should point to a .kcl file or a directory containing a main.kcl file.
>>>>>>> a72124ed

    Args:
        kcl_code (str): KCL code
        kcl_path (Path | str): KCL path, the path should point to a .kcl file or a directory containing a main.kcl file.
        export_path (Path | str | None): path to save the step file, this should be a directory or a file with the appropriate extension. If no path is provided, a temporary file will be created.
        export_format (kcl.FileExportFormat | str | None): format to export the KCL code to. This should be one of 'fbx', 'glb', 'gltf', 'obj', 'ply', 'step', 'stl'. If no format is provided, the default is 'step'.
        max_attempts (int): number of attempts to convert code, default is 3. Sometimes engines may not be available so we retry.

    Returns:
        Path: Return the path to the exported model if successful
    """

    logger.info("Exporting KCL to Step")

    # default to using the code if both are provided
    if kcl_code and kcl_path:
        logger.warning("Both code and kcl_path provided, using code")
        kcl_path = None

    if kcl_path:
        kcl_path = Path(kcl_path)
        if kcl_path.is_file() and kcl_path.suffix != ".kcl":
            logger.error("The provided kcl_path is not a .kcl file")
            raise ZooMCPException("The provided kcl_path is not a .kcl file")
        if kcl_path.is_dir() and not (kcl_path / "main.kcl").is_file():
            logger.error(
                "The provided kcl_path directory does not contain a main.kcl file"
            )
            raise ZooMCPException(
                "The provided kcl_path does not contain a main.kcl file"
            )

    if not kcl_code and not kcl_path:
        logger.error("Neither code nor kcl_path provided")
        raise ZooMCPException("Neither code nor kcl_path provided")

    # check the export format
    if not export_format:
        logger.warning("No export format provided, defaulting to step")
        export_format = kcl.FileExportFormat.Step
    else:
        if export_format not in _kcl_export_format_map.values():
            logger.warning("Invalid export format provided, defaulting to step")
            export_format = kcl.FileExportFormat.Step
        if isinstance(export_format, str):
            export_format = _kcl_export_format_map[export_format]

    if export_path is None:
        logger.warning("No export path provided, creating a temporary file")
        export_path = await aiofiles.tempfile.NamedTemporaryFile(
            delete=False, suffix=f".{str(export_format).split('.')[1].lower()}"
        )
        export_path = Path(export_path.name)
    else:
        export_path = Path(export_path)
        if export_path.suffix:
            ext = export_path.suffix.split(".")[1]
            if ext not in [i.value for i in FileExportFormat]:
                logger.warning(
                    "The provided export path does not have a valid extension, using a temporary file instead"
                )
                export_path = await aiofiles.tempfile.NamedTemporaryFile(
                    dir=export_path.parent.resolve(),
                    delete=False,
                    suffix=f".{str(export_format).split('.')[1].lower()}",
                )
            else:
                logger.warning("The provided export path is a file, overwriting")
        else:
            export_path = await aiofiles.tempfile.NamedTemporaryFile(
                dir=export_path.resolve(),
                delete=False,
                suffix=f".{str(export_format).split('.')[1].lower()}",
            )
            logger.info("Using provided export path: %s", str(export_path.name))

    attempts = 0
    while attempts < max_attempts:
        attempts += 1
        if kcl_code:
            logger.info("Exporting KCL code to %s", str(kcl_code))
            export_response = await kcl.execute_code_and_export(kcl_code, export_format)
        else:
            logger.info("Exporting KCL project to %s", str(kcl_path))
            assert isinstance(kcl_path, Path)
            export_response = await kcl.execute_and_export(
                str(kcl_path.resolve()), export_format
            )

        async with aiofiles.open(export_path.name, "wb") as out:
            await out.write(bytes(export_response[0].contents))

        logger.info("KCL exported successfully to %s", str(export_path.name))

        return export_path

    logger.critical("Failed to export KCL after %s attempts", max_attempts)
<<<<<<< HEAD
    return None


def zoo_multiview_snapshot_of_cad(
    input_path: Path | str,
    padding: float = 0.2,
) -> bytes | None:
    """Save a multiview snapshot of a CAD file.

    Args:
        input_path (Path | str): Path to the CAD file to save a multiview snapshot. The file should be one of the supported formats: .fbx, .gltf, .obj, .ply, .sldprt, .step, .stl
        padding (float): The padding to apply to the snapshot. Default is 0.2.

    Returns:
        bytes or None: The JPEG image contents if successful, or None if there was an error.
    """

    input_path = Path(input_path)

    # Connect to the websocket.
    with (
        kittycad_client.modeling.modeling_commands_ws(
            fps=30,
            post_effect=PostEffectType.SSAO,
            show_grid=False,
            unlocked_framerate=False,
            video_res_height=1024,
            video_res_width=1024,
            webrtc=False,
        ) as ws,
        open(input_path, "rb") as data,
    ):
        # Import files request must be sent as binary, because the file contents might be binary.
        import_id = ModelingCmdId(uuid4())

        input_ext = input_path.suffix.split(".")[1]
        if input_ext not in [i.value for i in FileImportFormat]:
            logger.error("The provided input path does not have a valid extension")
            return None

        ws.send_binary(
            WebSocketRequest(
                OptionModelingCmdReq(
                    cmd=ModelingCmd(
                        OptionImportFiles(
                            files=[ImportFile(data=data.read(), path=str(input_path))],
                            format=FileImportFormat(input_ext),
                        )
                    ),
                    cmd_id=ModelingCmdId(import_id),
                )
            )
        )

        # Wait for the import to succeed.
        while True:
            message = ws.recv().model_dump()
            if message["request_id"] == import_id:
                break
        if message["success"] is not True:
            logger.error("Failed to import CAD file")
            return None
        object_id = message["resp"]["data"]["modeling_response"]["data"]["object_id"]

        # set camera to ortho
        ortho_cam_id = ModelingCmdId(uuid4())
        ws.send(
            WebSocketRequest(
                OptionModelingCmdReq(
                    cmd=ModelingCmd(OptionDefaultCameraSetOrthographic()),
                    cmd_id=ModelingCmdId(ortho_cam_id),
                )
            )
        )

        views = [
            OptionDefaultCameraLookAt(
                up=Point3d(x=0, y=0, z=1),
                vantage=Point3d(x=0, y=-1, z=0),
                center=Point3d(x=0, y=0, z=0),
            ),
            OptionDefaultCameraLookAt(
                up=Point3d(x=0, y=0, z=1),
                vantage=Point3d(x=1, y=0, z=0),
                center=Point3d(x=0, y=0, z=0),
            ),
            OptionDefaultCameraLookAt(
                up=Point3d(x=0, y=1, z=0),
                vantage=Point3d(x=0, y=0, z=1),
                center=Point3d(x=0, y=0, z=0),
            ),
            OptionViewIsometric(),
        ]

        jpeg_contents_list = []

        for view in views:
            # change camera look at
            camera_look_id = ModelingCmdId(uuid4())
            ws.send(
                WebSocketRequest(
                    OptionModelingCmdReq(
                        cmd=ModelingCmd(view),
                        cmd_id=ModelingCmdId(camera_look_id),
                    )
                )
            )

            focus_id = ModelingCmdId(uuid4())
            ws.send(
                WebSocketRequest(
                    OptionModelingCmdReq(
                        cmd=ModelingCmd(
                            OptionZoomToFit(object_ids=[object_id], padding=padding)
                        ),
                        cmd_id=ModelingCmdId(focus_id),
                    )
                )
            )

            # Wait for success message.
            while True:
                message = ws.recv().model_dump()
                if message["request_id"] == focus_id:
                    break
            if message["success"] is not True:
                logger.error("Failed to move camera to fit object")
                return None

            # Take a snapshot as a JPEG.
            snapshot_id = ModelingCmdId(uuid4())
            ws.send(
                WebSocketRequest(
                    OptionModelingCmdReq(
                        cmd=ModelingCmd(OptionTakeSnapshot(format=ImageFormat.JPEG)),
                        cmd_id=ModelingCmdId(snapshot_id),
                    )
                )
            )

            # Wait for success message.
            while True:
                message = ws.recv().model_dump()
                if message["request_id"] == snapshot_id:
                    break
            if message["success"] is not True:
                logger.error("Failed to capture snapshot")
                return None
            jpeg_contents = message["resp"]["data"]["modeling_response"]["data"][
                "contents"
            ]

            jpeg_contents_list.append(jpeg_contents)

        collage = create_image_collage(jpeg_contents_list)

        return collage


async def zoo_multiview_snapshot_of_kcl(
    kcl_code: str | None,
    kcl_path: Path | str | None,
    padding: float = 0.2,
) -> bytes | None:
    """Execute the KCL code and save a multiview snapshot of the resulting CAD model. Either kcl_code or kcl_path must be provided. If kcl_path is provided, it should point to a .kcl file or a directory containing a main.kcl file.

    Args:
        kcl_code (str): KCL code
        kcl_path (Path | str): KCL path, the path should point to a .kcl file or a directory containing a main.kcl file.
        padding (float): The padding to apply to the snapshot. Default is 0.2.

    Returns:
        bytes or None: The JPEG image contents if successful, or None if there was an error.
    """

    logger.info("Taking a multiview snapshot of KCL")

    # default to using the code if both are provided
    if kcl_code and kcl_path:
        logger.warning("Both code and kcl_path provided, using code")
        kcl_path = None

    if kcl_path:
        kcl_path = Path(kcl_path)
        if kcl_path.is_file() and kcl_path.suffix != ".kcl":
            logger.error("The provided kcl_path is not a .kcl file")
            return None
        if kcl_path.is_dir() and not (kcl_path / "main.kcl").is_file():
            logger.error(
                "The provided kcl_path directory does not contain a main.kcl file"
            )
            return None

    if not kcl_code and not kcl_path:
        logger.error("Neither code nor kcl_path provided")
        return None

    try:
        # None in the camera list means isometric view
        # https://github.com/KittyCAD/modeling-app/blob/main/rust/kcl-python-bindings/tests/tests.py#L192
        camera_list = [
            kcl.CameraLookAt(
                up=kcl.Point3d(x=0, y=0, z=1),
                vantage=kcl.Point3d(x=0, y=-1, z=0),
                center=kcl.Point3d(x=0, y=0, z=0),
            ),
            kcl.CameraLookAt(
                up=kcl.Point3d(x=0, y=0, z=1),
                vantage=kcl.Point3d(x=1, y=0, z=0),
                center=kcl.Point3d(x=0, y=0, z=0),
            ),
            kcl.CameraLookAt(
                up=kcl.Point3d(x=0, y=1, z=0),
                vantage=kcl.Point3d(x=0, y=0, z=1),
                center=kcl.Point3d(x=0, y=0, z=0),
            ),
            None,
        ]

        views = [
            kcl.SnapshotOptions(camera=camera, padding=padding)
            for camera in camera_list
        ]

        if kcl_code:
            jpeg_contents_list = await kcl.execute_code_and_snapshot_views(
                kcl_code, kcl.ImageFormat.Jpeg, snapshot_options=views
            )
        else:
            assert isinstance(kcl_path, Path)
            jpeg_contents_list = await kcl.execute_and_snapshot_views(
                str(kcl_path), kcl.ImageFormat.Jpeg, snapshot_options=views
            )

        assert isinstance(jpeg_contents_list, list)
        for byte_obj in jpeg_contents_list:
            assert isinstance(byte_obj, bytes)
        collage = create_image_collage(jpeg_contents_list)

        return collage

    except Exception as e:
        logger.error("Failed to take multiview snapshot: %s", e)
        return None


def zoo_snapshot_of_cad(
    input_path: Path | str,
    camera: OptionDefaultCameraLookAt | OptionViewIsometric | None = None,
    padding: float = 0.2,
) -> bytes | None:
    """Save a single view snapshot of a CAD file.

    Args:
        input_path (Path | str): Path to the CAD file to save a snapshot. The file should be one of the supported formats: .fbx, .gltf, .obj, .ply, .sldprt, .step, .stl
        camera (OptionDefaultCameraLookAt | None): The camera to use for the snapshot. If None, a default camera (isometric) will be used.
        padding (float): The padding to apply to the snapshot. Default is 0.2.

    Returns:
        bytes or None: The JPEG image contents if successful, or None if there was an error.
    """

    input_path = Path(input_path)

    # Connect to the websocket.
    with (
        kittycad_client.modeling.modeling_commands_ws(
            fps=30,
            post_effect=PostEffectType.SSAO,
            show_grid=False,
            unlocked_framerate=False,
            video_res_height=1024,
            video_res_width=1024,
            webrtc=False,
        ) as ws,
        open(input_path, "rb") as data,
    ):
        # Import files request must be sent as binary, because the file contents might be binary.
        import_id = ModelingCmdId(uuid4())

        input_ext = input_path.suffix.split(".")[1]
        if input_ext not in [i.value for i in FileImportFormat]:
            logger.error("The provided input path does not have a valid extension")
            return None

        ws.send_binary(
            WebSocketRequest(
                OptionModelingCmdReq(
                    cmd=ModelingCmd(
                        OptionImportFiles(
                            files=[ImportFile(data=data.read(), path=str(input_path))],
                            format=FileImportFormat(input_ext),
                        )
                    ),
                    cmd_id=ModelingCmdId(import_id),
                )
            )
        )

        # Wait for the import to succeed.
        while True:
            message = ws.recv().model_dump()
            if message["request_id"] == import_id:
                break
        if message["success"] is not True:
            return None
        object_id = message["resp"]["data"]["modeling_response"]["data"]["object_id"]

        # set camera to ortho
        ortho_cam_id = ModelingCmdId(uuid4())
        ws.send(
            WebSocketRequest(
                OptionModelingCmdReq(
                    cmd=ModelingCmd(OptionDefaultCameraSetOrthographic()),
                    cmd_id=ModelingCmdId(ortho_cam_id),
                )
            )
        )

        camera_look_id = ModelingCmdId(uuid4())
        if camera is None:
            camera = OptionViewIsometric()
        ws.send(
            WebSocketRequest(
                OptionModelingCmdReq(
                    cmd=ModelingCmd(camera),
                    cmd_id=ModelingCmdId(camera_look_id),
                )
            )
        )

        focus_id = ModelingCmdId(uuid4())
        ws.send(
            WebSocketRequest(
                OptionModelingCmdReq(
                    cmd=ModelingCmd(
                        OptionZoomToFit(object_ids=[object_id], padding=padding)
                    ),
                    cmd_id=ModelingCmdId(focus_id),
                )
            )
        )

        # Wait for success message.
        while True:
            message = ws.recv().model_dump()
            if message["request_id"] == focus_id:
                break
        if message["success"] is not True:
            return None

        # Take a snapshot as a JPEG.
        snapshot_id = ModelingCmdId(uuid4())
        ws.send(
            WebSocketRequest(
                OptionModelingCmdReq(
                    cmd=ModelingCmd(OptionTakeSnapshot(format=ImageFormat.JPEG)),
                    cmd_id=ModelingCmdId(snapshot_id),
                )
            )
        )

        # Wait for success message.
        while True:
            message = ws.recv().model_dump()
            if message["request_id"] == snapshot_id:
                break
        if message["success"] is not True:
            return None
        jpeg_contents = message["resp"]["data"]["modeling_response"]["data"]["contents"]

        return jpeg_contents


async def zoo_snapshot_of_kcl(
    kcl_code: str | None,
    kcl_path: Path | str | None,
    camera: kcl.CameraLookAt | None = None,
    padding: float = 0.2,
) -> bytes | None:
    """Execute the KCL code and save a single view snapshot of the resulting CAD model. Either kcl_code or kcl_path must be provided. If kcl_path is provided, it should point to a .kcl file or a directory containing a main.kcl file.

    Args:
        kcl_code (str): KCL code
        kcl_path (Path | str): KCL path, the path should point to a .kcl file or a directory containing a main.kcl file.
        camera (kcl.CameraLookAt | None): The camera to use for the snapshot. If None, a default camera (isometric) will be used.
        padding (float): The padding to apply to the snapshot. Default is 0.2.

    Returns:
        bytes or None: The JPEG image contents if successful, or None if there was an error.
    """

    logger.info("Taking a snapshot of KCL")

    # default to using the code if both are provided
    if kcl_code and kcl_path:
        logger.warning("Both code and kcl_path provided, using code")
        kcl_path = None

    if kcl_path:
        kcl_path = Path(kcl_path)
        if kcl_path.is_file() and kcl_path.suffix != ".kcl":
            logger.error("The provided kcl_path is not a .kcl file")
            return None
        if kcl_path.is_dir() and not (kcl_path / "main.kcl").is_file():
            logger.error(
                "The provided kcl_path directory does not contain a main.kcl file"
            )
            return None

    if not kcl_code and not kcl_path:
        logger.error("Neither code nor kcl_path provided")
        return None

    try:
        view = kcl.SnapshotOptions(camera=camera, padding=padding)

        if kcl_code:
            jpeg_contents_list = await kcl.execute_code_and_snapshot_views(
                kcl_code, kcl.ImageFormat.Jpeg, snapshot_options=[view]
            )
        else:
            assert isinstance(kcl_path, Path)
            jpeg_contents_list = await kcl.execute_and_snapshot_views(
                str(kcl_path), kcl.ImageFormat.Jpeg, snapshot_options=[view]
            )

        assert isinstance(jpeg_contents_list, list)
        for byte_obj in jpeg_contents_list:
            assert isinstance(byte_obj, bytes)

    except Exception as e:
        logger.error("Failed to take snapshot: %s", e)
        return None
=======
    raise ZooMCPException("Failed to export KCL after %s attempts", max_attempts)
>>>>>>> a72124ed
<|MERGE_RESOLUTION|>--- conflicted
+++ resolved
@@ -1,10 +1,6 @@
-<<<<<<< HEAD
 import math
 from pathlib import Path
 from uuid import uuid4
-=======
-from pathlib import Path
->>>>>>> a72124ed
 
 from kittycad.models import (
     FileCenterOfMass,
@@ -40,12 +36,8 @@
 import aiofiles
 import kcl
 
-<<<<<<< HEAD
-from zoo_mcp import logger
+from zoo_mcp import logger, ZooMCPException
 from zoo_mcp.utils.image_utils import create_image_collage
-=======
-from zoo_mcp import logger, ZooMCPException
->>>>>>> a72124ed
 
 kittycad_client = KittyCAD()
 
@@ -397,13 +389,8 @@
     export_path: Path | str | None,
     export_format: kcl.FileExportFormat | str | None = kcl.FileExportFormat.Step,
     max_attempts: int = 3,
-<<<<<<< HEAD
-) -> Path | None:
-    """Export KCL code to a CAD file. Either kcl_code or kcl_path must be provided. If kcl_path is provided, it should point to a .kcl file or a directory containing a main.kcl file.
-=======
 ) -> Path:
     """Export KCL code to a CAD file. Either code or kcl_path must be provided. If kcl_path is provided, it should point to a .kcl file or a directory containing a main.kcl file.
->>>>>>> a72124ed
 
     Args:
         kcl_code (str): KCL code
@@ -501,8 +488,7 @@
         return export_path
 
     logger.critical("Failed to export KCL after %s attempts", max_attempts)
-<<<<<<< HEAD
-    return None
+    raise ZooMCPException("Failed to export KCL after %s attempts", max_attempts)
 
 
 def zoo_multiview_snapshot_of_cad(
@@ -935,7 +921,4 @@
 
     except Exception as e:
         logger.error("Failed to take snapshot: %s", e)
-        return None
-=======
-    raise ZooMCPException("Failed to export KCL after %s attempts", max_attempts)
->>>>>>> a72124ed
+        return None