from mcp.server.fastmcp import FastMCP, Image

from zoo_mcp import logger
from zoo_mcp.ai_tools import _text_to_cad
from zoo_mcp.zoo_tools import (
<<<<<<< HEAD
    _zoo_export_kcl,
    _zoo_convert_cad_file,
    _zoo_calculate_center_of_mass,
    _zoo_calculate_mass,
    _zoo_calculate_surface_area,
    _zoo_calculate_volume,
    _zoo_multiview_snapshot_of_kcl,
=======
    zoo_export_kcl,
    zoo_convert_cad_file,
    zoo_calculate_center_of_mass,
    zoo_calculate_mass,
    zoo_calculate_surface_area,
    zoo_calculate_volume,
>>>>>>> d75c0715
)

mcp = FastMCP(
    name="Zoo MCP Server",
)


@mcp.tool()
async def calculate_center_of_mass(input_file: str, unit_length: str) -> str:
    """Calculate the center of mass of a 3d object represented by the input file.

    Args:
        input_file (str): The path of the file to get the mass from. The file should be one of the supported formats: .fbx, .gltf, .obj, .ply, .sldprt, .step, .stl
        unit_length (str): The unit of length to return the result in. One of 'cm', 'ft', 'in', 'm', 'mm', 'yd'

    Returns:
        str: The center of mass of the file in the specified unit of length, or an error message if the operation fails.
    """

    logger.info("calculate_center_of_mass called for file: %s", input_file)

    com = await zoo_calculate_center_of_mass(file_path=input_file, unit_length=unit_length)
    if com:
        return f"The center of mass of the file is {com} with units of length of {unit_length}."
    else:
        return "The center of mass of the file could not be determined."


@mcp.tool()
async def calculate_mass(
    input_file: str, unit_mass: str, unit_density: str, density: float
) -> str:
    """Calculate the mass of a 3d object represented by the input file.

    Args:
        input_file (str): The path of the file to get the mass from. The file should be one of the supported formats: .fbx, .gltf, .obj, .ply, .sldprt, .step, .stl
        unit_mass (str): The unit of mass to return the result in. One of 'g', 'kg', 'lb'.
        unit_density (str): The unit of density to calculate the mass. One of 'lb:ft3', 'kg:m3'.
        density (float): The density of the material.

    Returns:
        str: The mass of the file in the specified unit of mass, or an error message if the operation fails.
    """

    logger.info("calculate_mass called for file: %s", input_file)

    mass = await zoo_calculate_mass(
        file_path=input_file, unit_mass=unit_mass, unit_density=unit_density, density=density
    )
    if mass:
        return f"The mass of the file is {mass} {unit_mass}."
    else:
        return "The mass of the file could not be determined."


@mcp.tool()
async def calculate_surface_area(input_file: str, unit_area: str) -> str:
    """Calculate the surface area of a 3d object represented by the input file.

    Args:
        input_file (str): The path of the file to get the surface area from. The file should be one of the supported formats: .fbx, .gltf, .obj, .ply, .sldprt, .step, .stl
        unit_area (str): The unit of area to return the result in. One of 'cm2', 'dm2', 'ft2', 'in2', 'km2', 'm2', 'mm2', 'yd2'.

    Returns:
        str: The surface area of the file in the specified unit of area, or an error message if the operation fails.
    """

    logger.info("calculate_surface_area called for file: %s", input_file)

    surface_area = await zoo_calculate_surface_area(
        file_path=input_file, unit_area=unit_area
    )
    if surface_area:
        return f"The surface area of the file is {surface_area} {unit_area}."
    else:
        return "The surface area of the file could not be determined."


@mcp.tool()
async def calculate_volume(input_file: str, unit_volume: str) -> str:
    """Calculate the volume of a 3d object represented by the input file.

    Args:
        input_file (str): The path of the file to get the volume from. The file should be one of the supported formats: .fbx, .gltf, .obj, .ply, .sldprt, .step, .stl
        unit_volume (str): The unit of volume to return the result in. One of 'cm3', 'ft3', 'in3', 'm3', 'yd3', 'usfloz', 'usgal', 'l', 'ml'.

    Returns:
        str: The volume of the file in the specified unit of volume, or an error message if the operation fails.
    """

    logger.info("calculate_volume called for file: %s", input_file)

    volume = await zoo_calculate_volume(file_path=input_file, unit_vol=unit_volume)
    if volume:
        return f"The volume of the file is {volume} {unit_volume}."
    else:
        return "The volume of the file could not be determined."


@mcp.tool()
async def convert_cad_file(
    input_path: str,
    export_path: str | None,
    export_format: str | None,
) -> str:
    """Convert a CAD file from one format to another CAD file format.

    Args:
        input_path (str): The input cad file to convert. The file should be one of the supported formats: .fbx, .gltf, .obj, .ply, .sldprt, .step, .stl
        export_path (str | None): The path to save the converted CAD file to. If the path is a directory, a temporary file will be created in the directory. If the path is a file, it will be overwritten if the extension is valid.
        export_format (str): The format of the exported CAD file. This should be one of 'fbx', 'glb', 'gltf', 'obj', 'ply', 'step', 'stl'. If no format is provided, the default is 'step'.

    Returns:
        str: The path to the converted CAD file, or an error message if the operation fails.
    """

    logger.info("convert_cad_file called")

    step_path = await zoo_convert_cad_file(
        input_path=input_path, export_path=export_path, export_format=export_format
    )
    if step_path:
        return f"The file was successfully converted to a CAD file at: {step_path}"
    else:
        return "The file could not be converted to a CAD file."


@mcp.tool()
async def export_kcl(
    kcl_code: str | None,
    kcl_path: str | None,
    export_path: str | None,
    export_format: str,
) -> str:
    """Export KCL code to a CAD file. Either kcl_code or kcl_path must be provided. If kcl_path is provided, it should point to a .kcl file or a directory containing a main.kcl file.

    Args:
        kcl_code (str): The KCL code to export to a CAD file.
        kcl_path (str | None): The path to a KCL file to export to a CAD file. The path should point to a .kcl file or a directory containing a main.kcl file.
        export_path (str | None): The path to export the CAD file. If no path is provided, a temporary file will be created.
        export_format (str): The format to export the file as. This should be one of 'fbx', 'glb', 'gltf', 'obj', 'ply', 'step', 'stl'. If no format is provided, the default is 'step'.

    Returns:
        str: The path to the converted CAD file, or an error message if the operation fails.
    """

    logger.info("convert_kcl_to_step called")

    cad_path = await zoo_export_kcl(
        kcl_code=kcl_code,
        kcl_path=kcl_path,
        export_path=export_path,
        export_format=export_format,
    )
    if cad_path:
        return f"The KCL code was successfully exported to a CAD file at: {cad_path}"
    return "The KCL code could not be exported to a CAD file."


@mcp.tool()
async def multiview_snapshot_of_kcl(
    kcl_code: str | None,
    kcl_path: str | None,
    padding: float = 0.2,
) -> Image | str:
    """Save a multiview snapshot of KCL code. Each quadrant of the image. Either kcl_code or kcl_path must be provided. If kcl_path is provided, it should point to a .kcl file or a directory containing a main.kcl file.

    This multiview image shows the render of the model from 4 different views:
        The top left images is a front view.
        The top right image is a right side view.
        The bottom left image is a top view.
        The bottom right image is an isometric view

    Args:
        kcl_code (str): The KCL code to export to a CAD file.
        kcl_path (str | None): The path to a KCL file to export to a CAD file. The path should point to a .kcl file or a directory containing a main.kcl file.
        padding:

    Returns:
        Image: The multiview snapshot of the KCL code as an image, or an error message if the operation fails.
    """

    logger.info("multiview_snapshot_of_kcl called")

    image = await _zoo_multiview_snapshot_of_kcl(
        kcl_code=kcl_code,
        kcl_path=kcl_path,
        padding=padding,
    )
    if image:
        return image
    return "The multiview snapshot could not be created."


@mcp.tool()
async def text_to_cad(prompt: str) -> str:
    """Generate a CAD model as KCL code from a text prompt.

    # General Tips
    - You can use verbs like "design a..." or "create a...", but those aren't needed. Prompting "A gear" works as well as "Create a gear".
    - If your prompt omits important dimensions, Text-to-CAD will make its best guess to fill in missing details.
    - Traditional, simple mechanical parts such as fasteners, bearings and connectors work best right now.
    - Text-to-CAD returns a 422 error code if it fails to generate a valid geometry internally, even if it understands your prompt. We're working on reducing the amount of errors.
    - Shorter prompts, 1-2 sentences in length, succeed more often than longer prompts.
    - The maximum prompt length is approximately 6000 words. Generally, shorter prompts of one or two sentences work best. Longer prompts take longer to resolve.
    - The same prompt can generate different results when submitted multiple times. Sometimes a failing prompt will succeed on the next attempt, and vice versa.

    # Examples
    - "A 21-tooth involute helical gear."
    - "A plate with a hole in each corner for a #10 bolt. The plate is 4" wide, 6" tall."
    - "A dodecahedron."
    - "A camshaft."
    - "A 1/2 inch gear with 21 teeth."
    - "A 3x6 lego."

    Args:
        prompt (str): The text prompt to be realized as KCL code.

    Returns:
        str: The generated KCL code if Text-to-CAD is successful, otherwise the error message.
    """
    logger.info("Text-To-CAD called with prompt: %s", prompt)
    return await _text_to_cad(prompt=prompt)


if __name__ == "__main__":
    logger.info("Starting MCP server...")
    mcp.run(transport="stdio")<|MERGE_RESOLUTION|>--- conflicted
+++ resolved
@@ -3,22 +3,12 @@
 from zoo_mcp import logger
 from zoo_mcp.ai_tools import _text_to_cad
 from zoo_mcp.zoo_tools import (
-<<<<<<< HEAD
-    _zoo_export_kcl,
-    _zoo_convert_cad_file,
-    _zoo_calculate_center_of_mass,
-    _zoo_calculate_mass,
-    _zoo_calculate_surface_area,
-    _zoo_calculate_volume,
-    _zoo_multiview_snapshot_of_kcl,
-=======
     zoo_export_kcl,
     zoo_convert_cad_file,
     zoo_calculate_center_of_mass,
     zoo_calculate_mass,
     zoo_calculate_surface_area,
     zoo_calculate_volume,
->>>>>>> d75c0715
 )
 
 mcp = FastMCP(
