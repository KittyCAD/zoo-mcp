import kcl
from kittycad.models.modeling_cmd import OptionDefaultCameraLookAt, Point3d
from mcp.server.fastmcp import FastMCP
from mcp.types import ImageContent

from zoo_mcp import ZooMCPException, logger
from zoo_mcp.ai_tools import edit_kcl_project as _edit_kcl_project
from zoo_mcp.ai_tools import text_to_cad as _text_to_cad
<<<<<<< HEAD
from zoo_mcp.kcl_docs import (
    get_doc_content,
    list_available_docs,
    search_docs,
)
from zoo_mcp.kcl_samples import (
    SampleData,
    get_sample_content,
    list_available_samples,
    search_samples,
)
from zoo_mcp.utils.image_utils import encode_image
=======
from zoo_mcp.utils.image_utils import encode_image, save_image_to_disk
>>>>>>> 42be5f4c
from zoo_mcp.zoo_tools import (
    CameraView,
    zoo_calculate_center_of_mass,
    zoo_calculate_mass,
    zoo_calculate_surface_area,
    zoo_calculate_volume,
    zoo_convert_cad_file,
    zoo_execute_kcl,
    zoo_export_kcl,
    zoo_format_kcl,
    zoo_lint_and_fix_kcl,
    zoo_mock_execute_kcl,
    zoo_multiview_snapshot_of_cad,
    zoo_multiview_snapshot_of_kcl,
    zoo_snapshot_of_cad,
    zoo_snapshot_of_kcl,
)

mcp = FastMCP(
    name="Zoo MCP Server",
    log_level="INFO",
)


@mcp.tool()
async def calculate_center_of_mass(input_file: str, unit_length: str) -> dict | str:
    """Calculate the center of mass of a 3d object represented by the input file.

    Args:
        input_file (str): The path of the file to get the mass from. The file should be one of the supported formats: .fbx, .gltf, .obj, .ply, .sldprt, .step, .stl
        unit_length (str): The unit of length to return the result in. One of 'cm', 'ft', 'in', 'm', 'mm', 'yd'

    Returns:
        str: The center of mass of the file in the specified unit of length, or an error message if the operation fails.
    """

    logger.info("calculate_center_of_mass tool called for file: %s", input_file)

    try:
        com = await zoo_calculate_center_of_mass(
            file_path=input_file, unit_length=unit_length
        )
        return com
    except Exception as e:
        return f"There was an error calculating the center of mass of the file: {e}"


@mcp.tool()
async def calculate_mass(
    input_file: str, unit_mass: str, unit_density: str, density: float
) -> float | str:
    """Calculate the mass of a 3d object represented by the input file.

    Args:
        input_file (str): The path of the file to get the mass from. The file should be one of the supported formats: .fbx, .gltf, .obj, .ply, .sldprt, .step, .stl
        unit_mass (str): The unit of mass to return the result in. One of 'g', 'kg', 'lb'.
        unit_density (str): The unit of density to calculate the mass. One of 'lb:ft3', 'kg:m3'.
        density (float): The density of the material.

    Returns:
        str: The mass of the file in the specified unit of mass, or an error message if the operation fails.
    """

    logger.info("calculate_mass tool called for file: %s", input_file)

    try:
        mass = await zoo_calculate_mass(
            file_path=input_file,
            unit_mass=unit_mass,
            unit_density=unit_density,
            density=density,
        )
        return mass
    except Exception as e:
        return f"There was an error calculating the mass of the file: {e}"


@mcp.tool()
async def calculate_surface_area(input_file: str, unit_area: str) -> float | str:
    """Calculate the surface area of a 3d object represented by the input file.

    Args:
        input_file (str): The path of the file to get the surface area from. The file should be one of the supported formats: .fbx, .gltf, .obj, .ply, .sldprt, .step, .stl
        unit_area (str): The unit of area to return the result in. One of 'cm2', 'dm2', 'ft2', 'in2', 'km2', 'm2', 'mm2', 'yd2'.

    Returns:
        str: The surface area of the file in the specified unit of area, or an error message if the operation fails.
    """

    logger.info("calculate_surface_area tool called for file: %s", input_file)

    try:
        surface_area = await zoo_calculate_surface_area(
            file_path=input_file, unit_area=unit_area
        )
        return surface_area
    except Exception as e:
        return f"There was an error calculating the surface area of the file: {e}"


@mcp.tool()
async def calculate_volume(input_file: str, unit_volume: str) -> float | str:
    """Calculate the volume of a 3d object represented by the input file.

    Args:
        input_file (str): The path of the file to get the volume from. The file should be one of the supported formats: .fbx, .gltf, .obj, .ply, .sldprt, .step, .stl
        unit_volume (str): The unit of volume to return the result in. One of 'cm3', 'ft3', 'in3', 'm3', 'yd3', 'usfloz', 'usgal', 'l', 'ml'.

    Returns:
        str: The volume of the file in the specified unit of volume, or an error message if the operation fails.
    """

    logger.info("calculate_volume tool called for file: %s", input_file)

    try:
        volume = await zoo_calculate_volume(file_path=input_file, unit_vol=unit_volume)
        return volume
    except Exception as e:
        return f"There was an error calculating the volume of the file: {e}"


@mcp.tool()
async def convert_cad_file(
    input_path: str,
    export_path: str | None,
    export_format: str | None,
) -> str:
    """Convert a CAD file from one format to another CAD file format.

    Args:
        input_path (str): The input cad file to convert. The file should be one of the supported formats: .fbx, .gltf, .obj, .ply, .sldprt, .step, .stl
        export_path (str | None): The path to save the converted CAD file to. If the path is a directory, a temporary file will be created in the directory. If the path is a file, it will be overwritten if the extension is valid.
        export_format (str | None): The format of the exported CAD file. This should be one of 'fbx', 'glb', 'gltf', 'obj', 'ply', 'step', 'stl'. If no format is provided, the default is 'step'.

    Returns:
        str: The path to the converted CAD file, or an error message if the operation fails.
    """

    logger.info("convert_cad_file tool called")

    try:
        step_path = await zoo_convert_cad_file(
            input_path=input_path, export_path=export_path, export_format=export_format
        )
        return str(step_path)
    except Exception as e:
        return f"There was an error converting the CAD file: {e}"


@mcp.tool()
async def execute_kcl(
    kcl_code: str | None = None,
    kcl_path: str | None = None,
) -> tuple[bool, str]:
    """Execute KCL code given a string of KCL code or a path to a KCL project. Either kcl_code or kcl_path must be provided. If kcl_path is provided, it should point to a .kcl file or a directory containing a main.kcl file.

    Args:
        kcl_code (str | None): The KCL code to execute.
        kcl_path (str | None): The path to a KCL file to execute. The path should point to a .kcl file or a directory containing a main.kcl file.

    Returns:
        tuple(bool, str): Returns True if the KCL code executed successfully and a success message, False otherwise and the error message.
    """

    logger.info("execute_kcl tool called")

    try:
        return await zoo_execute_kcl(kcl_code=kcl_code, kcl_path=kcl_path)
    except Exception as e:
        return False, f"Failed to execute KCL code: {e}"


@mcp.tool()
async def export_kcl(
    kcl_code: str | None = None,
    kcl_path: str | None = None,
    export_path: str | None = None,
    export_format: str | None = None,
) -> str:
    """Export KCL code to a CAD file. Either kcl_code or kcl_path must be provided. If kcl_path is provided, it should point to a .kcl file or a directory containing a main.kcl file.

    Args:
        kcl_code (str | None): The KCL code to export to a CAD file.
        kcl_path (str | None): The path to a KCL file to export to a CAD file. The path should point to a .kcl file or a directory containing a main.kcl file.
        export_path (str | None): The path to export the CAD file. If no path is provided, a temporary file will be created.
        export_format (str | None): The format to export the file as. This should be one of 'fbx', 'glb', 'gltf', 'obj', 'ply', 'step', 'stl'. If no format is provided, the default is 'step'.

    Returns:
        str: The path to the converted CAD file, or an error message if the operation fails.
    """

    logger.info("convert_kcl_to_step tool called")

    try:
        cad_path = await zoo_export_kcl(
            kcl_code=kcl_code,
            kcl_path=kcl_path,
            export_path=export_path,
            export_format=export_format,
        )
        return str(cad_path)
    except Exception as e:
        return f"There was an error exporting the CAD file: {e}"


@mcp.tool()
async def format_kcl(
    kcl_code: str | None = None,
    kcl_path: str | None = None,
) -> str:
    """Format KCL code given a string of KCL code or a path to a KCL project. Either kcl_code or kcl_path must be provided. If kcl_path is provided, it should point to a .kcl file or a directory containing a main.kcl file.

    Args:
        kcl_code (str | None): The KCL code to format.
        kcl_path (str | None): The path to a KCL file to format. The path should point to a .kcl file or a directory containing a main.kcl file.

    Returns:
        str | None: Returns the formatted kcl code if the kcl_code is used otherwise returns None, the KCL in the kcl_path will be formatted in place
    """

    logger.info("format_kcl tool called")

    try:
        res = zoo_format_kcl(kcl_code=kcl_code, kcl_path=kcl_path)
        if isinstance(res, str):
            return res
        else:
            return f"Successfully formatted KCL code at: {kcl_path}"
    except Exception as e:
        return f"There was an error formatting the KCL: {e}"


@mcp.tool()
async def lint_and_fix_kcl(
    kcl_code: str | None = None,
    kcl_path: str | None = None,
) -> tuple[str, list[str]]:
    """Lint and fix KCL code given a string of KCL code or a path to a KCL project. Either kcl_code or kcl_path must be provided. If kcl_path is provided, it should point to a .kcl file or a directory containing a main.kcl file.

    Args:
        kcl_code (str | None): The KCL code to lint and fix.
        kcl_path (str | None): The path to a KCL file to lint and fix. The path should point to a .kcl file or a directory containing a main.kcl file.

    Returns:
        tuple[str, list[str]]: If kcl_code is provided, it returns a tuple containing the fixed KCL code and a list of unfixed lints.
                               If kcl_path is provided, it returns a tuple containing a success message and a list of unfixed lints for each file in the project.
    """

    logger.info("lint_and_fix_kcl tool called")

    try:
        res, lints = zoo_lint_and_fix_kcl(kcl_code=kcl_code, kcl_path=kcl_path)
        if isinstance(res, str):
            return res, lints
        else:
            return f"Successfully linted and fixed KCL code at: {kcl_path}", lints
    except Exception as e:
        return f"There was an error linting and fixing the KCL: {e}", []


@mcp.tool()
async def mock_execute_kcl(
    kcl_code: str | None = None,
    kcl_path: str | None = None,
) -> tuple[bool, str]:
    """Mock execute KCL code given a string of KCL code or a path to a KCL project. Either kcl_code or kcl_path must be provided. If kcl_path is provided, it should point to a .kcl file or a directory containing a main.kcl file.

    Args:
        kcl_code (str | None): The KCL code to mock execute.
        kcl_path (str | None): The path to a KCL file to mock execute. The path should point to a .kcl file or a directory containing a main.kcl file.

    Returns:
        tuple(bool, str): Returns True if the KCL code executed successfully and a success message, False otherwise and the error message.
    """

    logger.info("mock_execute_kcl tool called")

    try:
        return await zoo_mock_execute_kcl(kcl_code=kcl_code, kcl_path=kcl_path)
    except Exception as e:
        return False, f"Failed to mock execute KCL code: {e}"


@mcp.tool()
async def multiview_snapshot_of_cad(
    input_file: str,
) -> ImageContent | str:
    """Save a multiview snapshot of a CAD file. The input file should be one of the supported formats: .fbx, .gltf, .obj, .ply, .sldprt, .step, .stl

    This multiview image shows the render of the model from 4 different views:
        The top left images is a front view.
        The top right image is a right side view.
        The bottom left image is a top view.
        The bottom right image is an isometric view

    Args:
        input_file (str): The path of the file to get the mass from. The file should be one of the supported formats: .fbx, .gltf, .obj, .ply, .sldprt, .step, .stl

    Returns:
        ImageContent | str: The multiview snapshot of the CAD file as an image, or an error message if the operation fails.
    """

    logger.info("multiview_snapshot_of_cad tool called for file: %s", input_file)

    try:
        image = zoo_multiview_snapshot_of_cad(
            input_path=input_file,
        )
        return encode_image(image)
    except Exception as e:
        return f"There was an error creating the multiview snapshot: {e}"


@mcp.tool()
async def multiview_snapshot_of_kcl(
    kcl_code: str | None = None,
    kcl_path: str | None = None,
) -> ImageContent | str:
    """Save a multiview snapshot of KCL code. Either kcl_code or kcl_path must be provided. If kcl_path is provided, it should point to a .kcl file or a directory containing a main.kcl file.

    This multiview image shows the render of the model from 4 different views:
        The top left images is a front view.
        The top right image is a right side view.
        The bottom left image is a top view.
        The bottom right image is an isometric view

    Args:
        kcl_code (str | None): The KCL code to export to a CAD file.
        kcl_path (str | None): The path to a KCL file to export to a CAD file. The path should point to a .kcl file or a directory containing a main.kcl file.

    Returns:
        ImageContent | str: The multiview snapshot of the KCL code as an image, or an error message if the operation fails.
    """

    logger.info("multiview_snapshot_of_kcl tool called")

    try:
        image = await zoo_multiview_snapshot_of_kcl(
            kcl_code=kcl_code,
            kcl_path=kcl_path,
        )
        return encode_image(image)
    except Exception as e:
        return f"There was an error creating the multiview snapshot: {e}"


@mcp.tool()
async def snapshot_of_cad(
    input_file: str,
    camera_view: dict[str, list[float]] | str = "isometric",
) -> ImageContent | str:
    """Save a snapshot of a CAD file.

    Args:
        input_file (str): The path of the file to get the mass from. The file should be one of the supported formats: .fbx, .gltf, .obj, .ply, .sldprt, .step, .stl
        camera_view (dict | str): The camera to use for the snapshot.

            1. If a string is provided, it should be one of 'front', 'back', 'left', 'right', 'top', 'bottom', 'isometric' to set the camera to a predefined view.

            2. If a dict is provided, supply a dict with the following keys and values:
               "up" (list of 3 floats) defining the up vector of the camera, "vantage" (list of 3 floats), and "center" (list of 3 floats).
               For example camera = {"up": [0, 0, 1], "vantage": [0, -1, 0], "center": [0, 0, 0]} would set the camera to be looking at the origin from the front side (-y direction).

    Returns:
        ImageContent | str: The snapshot of the CAD file as an image, or an error message if the operation fails.
    """

    logger.info("snapshot_of_cad tool called for file: %s", input_file)

    try:
        if isinstance(camera_view, dict):
            camera = OptionDefaultCameraLookAt(
                up=Point3d(
                    x=camera_view["up"][0],
                    y=camera_view["up"][1],
                    z=camera_view["up"][2],
                ),
                vantage=Point3d(
                    x=camera_view["vantage"][0],
                    y=-camera_view["vantage"][1],
                    z=camera_view["vantage"][2],
                ),
                center=Point3d(
                    x=camera_view["center"][0],
                    y=camera_view["center"][1],
                    z=camera_view["center"][2],
                ),
            )
        else:
            if camera_view not in CameraView.views.value:
                raise ZooMCPException(
                    f"Invalid camera view: {camera_view}. Must be one of {list(CameraView.views.value.keys())}"
                )
            camera = CameraView.to_kittycad_camera(CameraView.views.value[camera_view])

        image = zoo_snapshot_of_cad(
            input_path=input_file,
            camera=camera,
        )
        return encode_image(image)
    except Exception as e:
        return f"There was an error creating the snapshot: {e}"


@mcp.tool()
async def snapshot_of_kcl(
    kcl_code: str | None = None,
    kcl_path: str | None = None,
    camera_view: dict[str, list[float]] | str = "isometric",
) -> ImageContent | str:
    """Save a snapshot of a model represented by KCL. Either kcl_code or kcl_path must be provided. If kcl_path is provided, it should point to a .kcl file or a directory containing a main.kcl file.

    Args:
        kcl_code (str | None): The KCL code to export to a CAD file.
        kcl_path (str | None): The path to a KCL file to export to a CAD file. The path should point to a .kcl file or a directory containing a main.kcl file.
        camera_view (dict | str): The camera to use for the snapshot.

            1. If a string is provided, it should be one of 'front', 'back', 'left', 'right', 'top', 'bottom', 'isometric' to set the camera to a predefined view.

            2. If a dict is provided, supply a dict with the following keys and values:
               "up" (list of 3 floats) defining the up vector of the camera, "vantage" (list of 3 floats), and "center" (list of 3 floats).
               For example camera = {"up": [0, 0, 1], "vantage": [0, -1, 0], "center": [0, 0, 0]} would set the camera to be looking at the origin from the front side (-y direction).

    Returns:
        ImageContent | str: The snapshot of the CAD file as an image, or an error message if the operation fails.
    """

    logger.info("snapshot_of_kcl tool called")

    try:
        if isinstance(camera_view, dict):
            camera = kcl.CameraLookAt(
                up=kcl.Point3d(
                    x=camera_view["up"][0],
                    y=camera_view["up"][1],
                    z=camera_view["up"][2],
                ),
                vantage=kcl.Point3d(
                    x=camera_view["vantage"][0],
                    y=-camera_view["vantage"][1],
                    z=camera_view["vantage"][2],
                ),
                center=kcl.Point3d(
                    x=camera_view["center"][0],
                    y=camera_view["center"][1],
                    z=camera_view["center"][2],
                ),
            )
        else:
            if camera_view not in CameraView.views.value:
                raise ZooMCPException(
                    f"Invalid camera view: {camera_view}. Must be one of {list(CameraView.views.value.keys())}"
                )
            camera = CameraView.to_kcl_camera(CameraView.views.value[camera_view])

        image = await zoo_snapshot_of_kcl(
            kcl_code=kcl_code,
            kcl_path=kcl_path,
            camera=camera,
        )
        return encode_image(image)
    except Exception as e:
        return f"There was an error creating the snapshot: {e}"


@mcp.tool()
async def text_to_cad(prompt: str) -> str:
    """Generate a CAD model as KCL code from a text prompt.

    # General Tips
    - You can use verbs like "design a..." or "create a...", but those aren't needed. Prompting "A gear" works as well as "Create a gear".
    - If your prompt omits important dimensions, Text-to-CAD will make its best guess to fill in missing details.
    - Traditional, simple mechanical parts such as fasteners, bearings and connectors work best right now.
    - Text-to-CAD returns a 422 error code if it fails to generate a valid geometry internally, even if it understands your prompt. We're working on reducing the amount of errors.
    - Shorter prompts, 1-2 sentences in length, succeed more often than longer prompts.
    - The maximum prompt length is approximately 6000 words. Generally, shorter prompts of one or two sentences work best. Longer prompts take longer to resolve.
    - The same prompt can generate different results when submitted multiple times. Sometimes a failing prompt will succeed on the next attempt, and vice versa.

    # Examples
    - "A 21-tooth involute helical gear."
    - "A plate with a hole in each corner for a #10 bolt. The plate is 4" wide, 6" tall."
    - "A dodecahedron."
    - "A camshaft."
    - "A 1/2 inch gear with 21 teeth."
    - "A 3x6 lego."

    Args:
        prompt (str): The text prompt to be realized as KCL code.

    Returns:
        str: The generated KCL code if Text-to-CAD is successful, otherwise the error message.
    """
    logger.info("text_to_cad tool called with prompt: %s", prompt)
    try:
        return await _text_to_cad(prompt=prompt)
    except Exception as e:
        return f"There was an error generating the CAD file from text: {e}"


@mcp.tool()
async def edit_kcl_project(
    prompt: str,
    proj_path: str,
) -> dict | str:
    """Modify an existing KCL project by sending a prompt and a KCL project path to Zoo's Text-To-CAD "edit KCL project" endpoint. The proj_path will upload all contained files to the endpoint. There must be a main.kcl file in the root of the project.

    # General Tips
    - You can use verbs like "add", "remove", "change", "make", "fillet", etc. to describe the modification you want to make.
    - Be specific about what you want to change in the model. For example, "add a hole to the center" is more specific than "add a hole".
    - If your prompt omits important dimensions, Text-to-CAD will make its best guess to fill in missing details.
    - Text-to-CAD returns a 422 error code if it fails to generate a valid geometry internally, even if it understands your prompt.
    - Shorter prompts, 1-2 sentences in length, succeed more often than longer prompts.
    - The maximum prompt length is approximately 6000 words. Generally, shorter prompts of one or two sentences work best. Longer prompts take longer to resolve.
    - The same prompt can generate different results when submitted multiple times. Sometimes a failing prompt will succeed on the next attempt, and vice versa.

    # Examples
    - "Add a hole to the center of the plate."
    - "Make the gear twice as large."
    - "Remove the top face of the box."
    - "Fillet each corner"

    Args:
        prompt (str): The text prompt describing the modification to be made.
        proj_path (str): A path to a KCL project directory containing a main.kcl file in the root. All contained files (found recursively) will be sent to the endpoint.

    Returns:
        dict | str: A dictionary containing the complete KCL code of the CAD model if Text-To-CAD edit KCL project was successful.
                    Each key in the dict refers to a KCL file path relative to the project path, and each value is the complete KCL code for that file.
                    If unsuccessful, returns an error message from Text-To-CAD.
    """

    logger.info("edit_kcl_project tool called with prompt: %s", prompt)

    try:
        return await _edit_kcl_project(
            proj_path=proj_path,
            prompt=prompt,
        )
    except Exception as e:
        return f"There was an error modifying the KCL project from text: {e}"


@mcp.tool()
<<<<<<< HEAD
async def list_kcl_docs() -> dict | str:
    """List all available KCL documentation topics organized by category.

    Returns a dictionary with the following categories:
    - kcl-lang: KCL language documentation (syntax, types, functions, etc.)
    - kcl-std-functions: Standard library function documentation
    - kcl-std-types: Standard library type documentation
    - kcl-std-consts: Standard library constants documentation
    - kcl-std-modules: Standard library module documentation

    Each category contains a list of documentation file paths that can be
    retrieved using get_kcl_doc().

    Returns:
        dict | str: Categories mapped to lists of available documentation paths.
        If there was an error, returns an error message string.
    """
    logger.info("list_kcl_docs tool called")
    try:
        return list_available_docs()
    except Exception as e:
        logger.error("list_kcl_docs tool called with error: %s", e)
        return f"There was an error listing KCL documentation: {e}"


@mcp.tool()
async def search_kcl_docs(query: str, max_results: int = 5) -> list[dict] | str:
    """Search KCL documentation by keyword.

    Searches across all KCL language and standard library documentation
    for the given query. Returns relevant excerpts with surrounding context.

    Args:
        query (str): The search query (case-insensitive).
        max_results (int): Maximum number of results to return (default: 5).

    Returns:
        list[dict] | str: List of search results, each containing:
            - path: The documentation file path
            - title: The document title (from first heading)
            - excerpt: A relevant excerpt with the match highlighted in context
            - match_count: Number of times the query appears in the document
            If there was an error, returns an error message string.
    """
    logger.info("search_kcl_docs tool called with query: %s", query)
    try:
        return search_docs(query, max_results)
    except Exception as e:
        logger.error("search_kcl_docs tool called with error: %s", e)
        return f"There was an error searching KCL documentation: {e}"


@mcp.tool()
async def get_kcl_doc(doc_path: str) -> str:
    """Get the full content of a specific KCL documentation file.

    Use list_kcl_docs() to see available documentation paths, or
    search_kcl_docs() to find relevant documentation by keyword.

    Args:
        doc_path (str): The path to the documentation file
            (e.g., "docs/kcl-lang/functions.md" or "docs/kcl-std/functions/extrude.md")

    Returns:
        str: The full Markdown content of the documentation file,
            or an error message if not found. If there was an error, returns an error message string.
    """
    logger.info("get_kcl_doc tool called for path: %s", doc_path)
    try:
        content = get_doc_content(doc_path)
        if content is None:
            return f"Documentation not found: {doc_path}. Use list_kcl_docs() to see available paths."
        return content
    except Exception as e:
        logger.error("get_kcl_doc tool called with error: %s", e)
        return f"There was an error retrieving KCL documentation: {e}"


@mcp.tool()
async def list_kcl_samples() -> list[dict] | str:
    """List all available KCL sample projects.

    Returns a list of all available KCL code samples from the Zoo samples
    repository. Each sample demonstrates a specific CAD modeling technique
    or creates a particular 3D model.

    Returns:
        list[dict] | str: List of sample information, each containing:
            - name: The sample directory name (use with get_kcl_sample)
            - title: Human-readable title
            - description: Brief description of what the sample creates
            - multipleFiles: Whether the sample contains multiple KCL files
            If there was an error, returns an error message string.
    """
    logger.info("list_kcl_samples tool called")
    try:
        return list_available_samples()
    except Exception as e:
        logger.error("list_kcl_samples tool called with error: %s", e)
        return f"There was an error listing KCL samples: {e}"


@mcp.tool()
async def search_kcl_samples(query: str, max_results: int = 5) -> list[dict] | str:
    """Search KCL samples by keyword.

    Searches across all KCL sample titles and descriptions
    for the given query. Returns matching samples ranked by relevance.

    Args:
        query (str): The search query (case-insensitive).
        max_results (int): Maximum number of results to return (default: 5).

    Returns:
        list[dict] | str: List of search results, each containing:
            - name: The sample directory name (use with get_kcl_sample)
            - title: Human-readable title
            - description: Brief description of the sample
            - multipleFiles: Whether the sample contains multiple KCL files
            - match_count: Number of times the query appears in title/description
            - excerpt: A relevant excerpt with the match in context
            If there was an error, returns an error message string.
    """
    logger.info("search_kcl_samples tool called with query: %s", query)
    try:
        return search_samples(query, max_results)
    except Exception as e:
        logger.error("search_kcl_samples tool called with error: %s", e)
        return f"There was an error searching KCL samples: {e}"


@mcp.tool()
async def get_kcl_sample(sample_name: str) -> SampleData | str:
    """Get the full content of a specific KCL sample including all files.

    Retrieves all KCL files that make up a sample project. Some samples
    consist of a single main.kcl file, while others have multiple files
    (e.g., parameters.kcl, components, etc.).

    Use list_kcl_samples() to see available sample names, or
    search_kcl_samples() to find samples by keyword.

    Args:
        sample_name (str): The sample directory name
            (e.g., "ball-bearing", "axial-fan", "gear")

    Returns:
        SampleData | str: A SampleData dictionary containing:
            - name: The sample directory name
            - title: Human-readable title
            - description: Brief description
            - multipleFiles: Whether the sample contains multiple files
            - files: List of SampleFile dictionaries, each with 'filename' and 'content'
        Returns an error message string if the sample is not found. If there was an error, returns an error message string.
    """
    logger.info("get_kcl_sample tool called for sample: %s", sample_name)
    try:
        sample = await get_sample_content(sample_name)
        if sample is None:
            return f"Sample not found: {sample_name}. Use list_kcl_samples() to see available samples."
        return sample
    except Exception as e:
        logger.error("get_kcl_sample tool called with error: %s", e)
        return f"There was an error retrieving KCL sample: {e}"
=======
async def save_image(
    image: ImageContent,
    output_path: str | None = None,
) -> str:
    """Save an ImageContent object to disk. This allows a human to review images locally that an LLM has requested.

    Args:
        image (ImageContent): The ImageContent object to save. This is typically returned by snapshot tools like snapshot_of_kcl, snapshot_of_cad, multiview_snapshot_of_kcl, or multiview_snapshot_of_cad.
        output_path (str | None): The path where the image should be saved. Can be a file path (e.g., '/path/to/image.png') or a directory (e.g., '/path/to/dir'). If a directory is provided, the file will be named 'image.png'. If not provided, a temporary file will be created.

    Returns:
        str: The absolute path to the saved image file, or an error message if the operation fails.
    """

    logger.info("save_image tool called with output_path: %s", output_path)

    try:
        saved_path = save_image_to_disk(image=image, output_path=output_path)
        return saved_path
    except Exception as e:
        return f"There was an error saving the image: {e}"
>>>>>>> 42be5f4c


def main():
    logger.info("Starting MCP server...")
    mcp.run(transport="stdio")


if __name__ == "__main__":
    main()<|MERGE_RESOLUTION|>--- conflicted
+++ resolved
@@ -6,7 +6,6 @@
 from zoo_mcp import ZooMCPException, logger
 from zoo_mcp.ai_tools import edit_kcl_project as _edit_kcl_project
 from zoo_mcp.ai_tools import text_to_cad as _text_to_cad
-<<<<<<< HEAD
 from zoo_mcp.kcl_docs import (
     get_doc_content,
     list_available_docs,
@@ -18,10 +17,7 @@
     list_available_samples,
     search_samples,
 )
-from zoo_mcp.utils.image_utils import encode_image
-=======
 from zoo_mcp.utils.image_utils import encode_image, save_image_to_disk
->>>>>>> 42be5f4c
 from zoo_mcp.zoo_tools import (
     CameraView,
     zoo_calculate_center_of_mass,
@@ -565,7 +561,30 @@
 
 
 @mcp.tool()
-<<<<<<< HEAD
+async def save_image(
+    image: ImageContent,
+    output_path: str | None = None,
+) -> str:
+    """Save an ImageContent object to disk. This allows a human to review images locally that an LLM has requested.
+
+    Args:
+        image (ImageContent): The ImageContent object to save. This is typically returned by snapshot tools like snapshot_of_kcl, snapshot_of_cad, multiview_snapshot_of_kcl, or multiview_snapshot_of_cad.
+        output_path (str | None): The path where the image should be saved. Can be a file path (e.g., '/path/to/image.png') or a directory (e.g., '/path/to/dir'). If a directory is provided, the file will be named 'image.png'. If not provided, a temporary file will be created.
+
+    Returns:
+        str: The absolute path to the saved image file, or an error message if the operation fails.
+    """
+
+    logger.info("save_image tool called with output_path: %s", output_path)
+
+    try:
+        saved_path = save_image_to_disk(image=image, output_path=output_path)
+        return saved_path
+    except Exception as e:
+        return f"There was an error saving the image: {e}"
+
+
+@mcp.tool()
 async def list_kcl_docs() -> dict | str:
     """List all available KCL documentation topics organized by category.
 
@@ -730,29 +749,6 @@
     except Exception as e:
         logger.error("get_kcl_sample tool called with error: %s", e)
         return f"There was an error retrieving KCL sample: {e}"
-=======
-async def save_image(
-    image: ImageContent,
-    output_path: str | None = None,
-) -> str:
-    """Save an ImageContent object to disk. This allows a human to review images locally that an LLM has requested.
-
-    Args:
-        image (ImageContent): The ImageContent object to save. This is typically returned by snapshot tools like snapshot_of_kcl, snapshot_of_cad, multiview_snapshot_of_kcl, or multiview_snapshot_of_cad.
-        output_path (str | None): The path where the image should be saved. Can be a file path (e.g., '/path/to/image.png') or a directory (e.g., '/path/to/dir'). If a directory is provided, the file will be named 'image.png'. If not provided, a temporary file will be created.
-
-    Returns:
-        str: The absolute path to the saved image file, or an error message if the operation fails.
-    """
-
-    logger.info("save_image tool called with output_path: %s", output_path)
-
-    try:
-        saved_path = save_image_to_disk(image=image, output_path=output_path)
-        return saved_path
-    except Exception as e:
-        return f"There was an error saving the image: {e}"
->>>>>>> 42be5f4c
 
 
 def main():
