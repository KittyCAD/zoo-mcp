--- conflicted
+++ resolved
@@ -859,11 +859,7 @@
 
 [[package]]
 name = "zoo-mcp"
-<<<<<<< HEAD
-version = "0.0.4"
-=======
 version = "0.0.3"
->>>>>>> 1fb44088
 source = { editable = "." }
 dependencies = [
     { name = "aiofiles" },
