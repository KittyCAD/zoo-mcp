--- conflicted
+++ resolved
@@ -62,13 +62,7 @@
     "pytest-asyncio==1.2.0",
     "pytest-rerunfailures==16.1",
     "pytest-xdist==3.8.0",
-<<<<<<< HEAD
     "ruff==0.14.1",
-    "ty==0.0.1a22",
+    "ty==0.0.1a23",
     "uv-build==0.9.4",
-=======
-    "ruff==0.14.0",
-    "ty==0.0.1a23",
-    "uv-build==0.9.2",
->>>>>>> 34926686
 ]