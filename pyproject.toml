[build-system]
requires = ["uv_build"]
build-backend = "uv_build"

[project]
name = "zoo_mcp"
version = "0.5.0"
requires-python = ">=3.11, <3.14"
dependencies = [
    "aiofiles~=25.1",
    "kittycad~=1.2",
    "mcp[cli]~=1.0",
    "pillow>=11.3,<13.0",
    "truststore~=0.10",
    "zoo-kcl>=0.3.104",
]
authors = [
    { name = "Ryan Barton", email = "ryan@zoo.dev" },
]
maintainers = [
    { name = "Ryan Barton", email = "ryan@zoo.dev" }
]
description = "An MCP server utilizing Zoo's various tools"
readme = "README.md"
license-files = ["LICENSE"]
license = "MIT"
keywords = ["zoo", "mcp", "kittycad", "3d", "modeling", "server"]
classifiers = [
    "Development Status :: 4 - Beta",

    "Intended Audience :: Developers",

    "Topic :: Software Development",
    "Topic :: Scientific/Engineering :: Artificial Intelligence",

    "Programming Language :: Python :: 3",
    "Programming Language :: Python :: 3.11",
    "Programming Language :: Python :: 3.12",
    "Programming Language :: Python :: 3.13",
]

[project.urls]
Repository = "https://github.com/KittyCAD/zoo-mcp"

[project.scripts]
zoo-mcp = "zoo_mcp.server:main"

[tool.ruff.lint]
extend-select = ["F", "I"]

[tool.setuptools]
include-package-data = true

[tool.setuptools.packages.find]
where = ["src"]

[tool.setuptools.package-data]
"*" = ["*.*"]

[dependency-groups]
dev = [
    "pytest-asyncio==1.2.0",
    "pytest-rerunfailures==16.1",
    "pytest-xdist==3.8.0",
<<<<<<< HEAD
    "ruff==0.14.3",
    "ty==0.0.1a24",
    "uv-build==0.9.7",
=======
    "ruff==0.14.2",
    "ty==0.0.1a25",
    "uv-build==0.9.5",
>>>>>>> 6a82814a
]<|MERGE_RESOLUTION|>--- conflicted
+++ resolved
@@ -62,13 +62,7 @@
     "pytest-asyncio==1.2.0",
     "pytest-rerunfailures==16.1",
     "pytest-xdist==3.8.0",
-<<<<<<< HEAD
     "ruff==0.14.3",
-    "ty==0.0.1a24",
+    "ty==0.0.1a25",
     "uv-build==0.9.7",
-=======
-    "ruff==0.14.2",
-    "ty==0.0.1a25",
-    "uv-build==0.9.5",
->>>>>>> 6a82814a
 ]