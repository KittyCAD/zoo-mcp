--- conflicted
+++ resolved
@@ -62,13 +62,7 @@
     "pytest-asyncio==1.3.0",
     "pytest-rerunfailures==16.1",
     "pytest-xdist==3.8.0",
-<<<<<<< HEAD
     "ruff==0.14.7",
-    "ty==0.0.1a27",
+    "ty==0.0.1a29",
     "uv-build==0.9.13",
-=======
-    "ruff==0.14.6",
-    "ty==0.0.1a29",
-    "uv-build==0.9.11",
->>>>>>> e82ee2d8
 ]