--- conflicted
+++ resolved
@@ -62,13 +62,7 @@
     "pytest-asyncio==1.2.0",
     "pytest-rerunfailures==16.1",
     "pytest-xdist==3.8.0",
-<<<<<<< HEAD
-    "ruff==0.13.2",
+    "ruff==0.14.0",
     "ty==0.0.1a22",
-    "uv-build==0.8.24",
-=======
-    "ruff==0.14.0",
-    "ty==0.0.1a21",
     "uv-build==0.9.2",
->>>>>>> 0707dd59
 ]